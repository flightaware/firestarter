--- conflicted
+++ resolved
@@ -96,11 +96,7 @@
             else:
                 self.assertEqual(mock_kafkaproducer.return_value.produce.call_count, len(error))
 
-<<<<<<< HEAD
     @patch("main.open_connection", new_callable=CoroMock)
-=======
-    @patch("main.open_connection", new_callable=AsyncMock)
->>>>>>> 6f642306
     @patch("main.Producer", new_callable=Mock)
     def test_pitr_eof(self, mock_kafkaproducer, mock_openconnection):
         self.reconnect_after_error(False, mock_kafkaproducer, mock_openconnection, b"")
