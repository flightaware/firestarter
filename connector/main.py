"""The Firestarter Connector connects to Firehose and writes the output to a kafka topic
"""

import asyncio
import json
import os
import ssl
import time
import warnings
import zlib
from typing import Optional, Tuple
from confluent_kafka import KafkaException, Producer  # type: ignore

CONNECTION_ERROR_LIMIT = 3

COMPRESSION: str
USERNAME: Optional[str]
APIKEY: Optional[str]
KEEPALIVE: int
INIT_CMD_ARGS: str
INIT_CMD_TIME: str
SERVERNAME: str
STATS_PERIOD: int

# pylint: disable=invalid-name
stats_lock: asyncio.Lock
finished: asyncio.Event
producer: Producer

lines_read: int = 0
bytes_read: int = 0
last_good_pitr: Optional[int]


class ZlibReaderProtocol(asyncio.StreamReaderProtocol):
    """asyncio Protocol that handles streaming decompression of Firehose data"""

    def __init__(self, mode: str, *args, **kwargs) -> None:
        self._z = None
        if mode == "deflate":  # no header, raw deflate stream
            self._z = zlib.decompressobj(-zlib.MAX_WBITS)
        elif mode == "compress":  # zlib header
            self._z = zlib.decompressobj(zlib.MAX_WBITS)
        elif mode == "gzip":  # gzip header
            self._z = zlib.decompressobj(16 | zlib.MAX_WBITS)
        super().__init__(*args, **kwargs)

    def data_received(self, data: bytes) -> None:
        if not self._z:
            super().data_received(data)
        else:
            super().data_received(self._z.decompress(data))


# pylint: disable=bad-continuation
async def open_connection(
    host: str = None, port: int = None, *, loop=None, limit=2 ** 16, **kwds
) -> Tuple[asyncio.StreamReader, asyncio.StreamWriter]:
    """Coroutine copied from asyncio source with a tweak to use our custom ZlibReadProtocol
    for the returned StreamReader
    """

    if loop is None:
        loop = asyncio.get_event_loop()
    else:
        warnings.warn(
            "The loop argument is deprecated since Python 3.8, "
            "and scheduled for removal in Python 3.10.",
            DeprecationWarning,
            stacklevel=2,
        )
    reader = asyncio.StreamReader(limit=limit, loop=loop)
    read_protocol = ZlibReaderProtocol(COMPRESSION, reader, loop=loop)
    write_protocol = asyncio.StreamReaderProtocol(reader, loop=loop)
    transport, _ = await loop.create_connection(lambda: read_protocol, host, port, **kwds)
    writer = asyncio.StreamWriter(transport, write_protocol, reader, loop)
    return reader, writer


def build_init_cmd(time_mode: str) -> str:
    """Builds the init command based on the environment variables provided in docker-compose
    """
    initiation_command = f"{time_mode} username {USERNAME} password {APIKEY}"
    if COMPRESSION != "":
        initiation_command += f" compression {COMPRESSION}"
    if KEEPALIVE != "":
        initiation_command += f" keepalive {KEEPALIVE}"
    if INIT_CMD_ARGS != "":
        initiation_command += f" {INIT_CMD_ARGS}"
    initiation_command += "\n"

    return initiation_command


def parse_script_args() -> None:
    """Sets global variables based on the environment variables provided in docker-compose
    """
    # pylint: disable=global-statement
    # pylint: disable=line-too-long
    global USERNAME, APIKEY, SERVERNAME, COMPRESSION, STATS_PERIOD, KEEPALIVE, INIT_CMD_TIME, INIT_CMD_ARGS

    # **** REQUIRED ****
    USERNAME = os.getenv("FH_USERNAME")
    APIKEY = os.getenv("FH_APIKEY")
    # **** NOT REQUIRED ****
    SERVERNAME = os.getenv("SERVER")  # type: ignore
    COMPRESSION = os.getenv("COMPRESSION")  # type: ignore
    STATS_PERIOD = int(os.getenv("PRINT_STATS_PERIOD"))  # type: ignore
    KEEPALIVE = int(os.getenv("KEEPALIVE"))  # type: ignore
    INIT_CMD_TIME = os.getenv("INIT_CMD_TIME")  # type: ignore
    if INIT_CMD_TIME.split()[0] not in ["live", "pitr"]:
        raise ValueError(f'$INIT_CMD_TIME value is invalid, should be "live" or "pitr <pitr>"')
    INIT_CMD_ARGS = os.getenv("INIT_CMD_ARGS")  # type: ignore
    for command in ["live", "pitr", "compression", "keepalive", "username", "password"]:
        if command in INIT_CMD_ARGS.split():
            raise ValueError(
                f'$INIT_CMD_ARGS should not contain the "{command}" command. \
                It belongs in its own variable.'
            )


async def event_wait(event: asyncio.Event, timeout: int) -> bool:
    """Wait for event with timeout, return True if event was set, False if we timed out

    This is intended to behave like threading.Event.wait"""
    try:
        return await asyncio.wait_for(event.wait(), timeout)
    except asyncio.TimeoutError:
        return event.is_set()


async def print_stats(period: int) -> None:
    """Periodically print information about how much data is flowing from Firehose."""
    # pylint: disable=global-statement
    global lines_read, bytes_read

    total_lines = 0
    total_bytes = 0
    initial_seconds = time.monotonic()
    last_seconds = initial_seconds
    first_pitr = None
    catchup_rate = 0
    while not finished.is_set():
        await event_wait(finished, period)
        now = time.monotonic()
        total_seconds = now - initial_seconds
        period_seconds = now - last_seconds
        if first_pitr:
            if total_seconds:
                catchup_rate = (int(last_good_pitr) - int(first_pitr)) / total_seconds
            else:
                catchup_rate = 0
        else:
            first_pitr = last_good_pitr
        last_seconds = now
        async with stats_lock:
            total_lines += lines_read
            total_bytes += bytes_read
            if period_seconds:
                print(
                    f"Period messages/s {lines_read / period_seconds:>5.0f}, \
                    period bytes/s {bytes_read / period_seconds:>5.0f}"
                )
            if total_seconds:
                print(
                    f"Total  messages/s {total_lines / total_seconds:>5.0f}, \
                    total  bytes/s {total_bytes / total_seconds:>5.0f}"
                )
            if catchup_rate:
                print(f"Total catchup rate: {catchup_rate:.2f}x")
            print(f"Total messages received: {total_lines}")
            print()
            lines_read = 0
            bytes_read = 0


async def read_firehose(time_mode: str) -> Optional[str]:
    """Open a connection to Firehose and read from it forever,
    passing all messages along to all connected clients.

    Any errors will result in the function returning a string pitr value that
    can be passed to the function on a future call to allow for a reconnection
    without missing any data. The returned value may also be None, meaning that
    an error occurred before any pitr value was received from the server.

    time_mode may be either the string "live" or a pitr string that looks like
    "pitr <pitr>" where <pitr> is a value previously returned by this function
    """
    # pylint: disable=global-statement
    global last_good_pitr, lines_read, bytes_read

    context = ssl.create_default_context()
    context.minimum_version = ssl.TLSVersion.TLSv1_2
    fh_reader, fh_writer = await open_connection(host=SERVERNAME, port=1501, ssl=context)
    print(f"Opened connection to Firehose at {SERVERNAME}:1501")

    initiation_command = build_init_cmd(time_mode)
    print(initiation_command.strip())
    fh_writer.write(initiation_command.encode())
    await fh_writer.drain()

    pitr = None
    while True:
        timeout = (KEEPALIVE + 10) if KEEPALIVE else None
        try:
            line = await asyncio.wait_for(fh_reader.readline(), timeout)
        except asyncio.TimeoutError:
            print(f"Server connection looks idle (haven't received anything in {timeout} seconds)")
            break
        except (AttributeError, OSError) as error:
            print("Lost server connection:", error)
            break
        if line == b"":
            print("Got EOF from Firehose server, connection intentionally closed")
            break
        message = json.loads(line)
        if message["type"] == "error":
            print(f'Error: {message["error_msg"]}')
            break

        last_good_pitr = pitr = message["pitr"]

        async with stats_lock:
            lines_read += 1
            bytes_read += len(line)

<<<<<<< HEAD
        if message["type"] == "keepalive":
            producer.send(os.getenv("KAFKA_POSITION_TOPIC_NAME"), line)
            producer.send(os.getenv("KAFKA_FLIFO_TOPIC_NAME"), line)
        elif message["type"] == "position":
            producer.send(os.getenv("KAFKA_POSITION_TOPIC_NAME"), line)
        else:
            producer.send(os.getenv("KAFKA_FLIFO_TOPIC_NAME"), line)
        producer.flush()
=======
        def delivery_report(err, _):
            if err is not None:
                # All we can really do is report it
                print(f"Error when delivering message: {err}")

        key = message.get("id", "").encode() or None
        try:
            producer.produce(
                os.getenv("KAFKA_TOPIC_NAME"), key=key, value=line, callback=delivery_report
            )
        except BufferError as e:
            print(f"Encountered full outgoing buffer, should resolve itself: {e}")
        except KafkaException as e:
            if not e.args[0].retriable():
                raise
            print(
                f"Encountered retriable kafka error (e.args[0].str()), "
                "waiting a moment and trying again"
            )
            time.sleep(1)
        producer.poll(0)
>>>>>>> 46afd9f7

    # We'll only reach this point if something's wrong with the connection.
    producer.flush()
    return pitr


async def main():
    """Connect to Firehose and write the output to kafka
    """
    # pylint: disable=global-statement
    global producer, stats_lock, finished, last_good_pitr

    producer = None
    while producer is None:
        try:
            producer = Producer({"bootstrap.servers": "kafka:9092", "linger.ms": 500})
        except KafkaException as error:
            print(f"Kafka isn't available ({error}), trying again in a few seconds")
            time.sleep(3)

    stats_lock = asyncio.Lock()
    finished = asyncio.Event()
    last_good_pitr = None

    parse_script_args()

    stats_task = None
    if STATS_PERIOD:
        stats_task = asyncio.create_task(print_stats(STATS_PERIOD))
    errors = 0
    time_mode = INIT_CMD_TIME
    while True:
        pitr = await read_firehose(time_mode)
        if pitr:
            time_mode = f"pitr {pitr}"
            print(f'Reconnecting with "{time_mode}"')
            errors = 0
        elif errors < CONNECTION_ERROR_LIMIT - 1:
            print(f'Previous connection never got a pitr, trying again with "{time_mode}"')
            errors += 1
        else:
            print(
                f"Connection failed {CONNECTION_ERROR_LIMIT} \
                times before getting a non-error message, quitting"
            )
            break

    if stats_task:
        print("Dumping stats one last time...")
        finished.set()
        await stats_task


if __name__ == "__main__":
    asyncio.run(main())<|MERGE_RESOLUTION|>--- conflicted
+++ resolved
@@ -173,7 +173,6 @@
             lines_read = 0
             bytes_read = 0
 
-
 async def read_firehose(time_mode: str) -> Optional[str]:
     """Open a connection to Firehose and read from it forever,
     passing all messages along to all connected clients.
@@ -224,16 +223,6 @@
             lines_read += 1
             bytes_read += len(line)
 
-<<<<<<< HEAD
-        if message["type"] == "keepalive":
-            producer.send(os.getenv("KAFKA_POSITION_TOPIC_NAME"), line)
-            producer.send(os.getenv("KAFKA_FLIFO_TOPIC_NAME"), line)
-        elif message["type"] == "position":
-            producer.send(os.getenv("KAFKA_POSITION_TOPIC_NAME"), line)
-        else:
-            producer.send(os.getenv("KAFKA_FLIFO_TOPIC_NAME"), line)
-        producer.flush()
-=======
         def delivery_report(err, _):
             if err is not None:
                 # All we can really do is report it
@@ -241,9 +230,21 @@
 
         key = message.get("id", "").encode() or None
         try:
-            producer.produce(
-                os.getenv("KAFKA_TOPIC_NAME"), key=key, value=line, callback=delivery_report
-            )
+            if message["type"] == "keepalive":
+                producer.produce(
+                    os.getenv("KAFKA_POSITION_TOPIC_NAME"), key=key, value=line, callback=delivery_report
+                )
+                producer.produce(
+                    os.getenv("KAFKA_FLIFO_TOPIC_NAME"), key=key, value=line, callback=delivery_report
+                )
+            elif message["type"] == "position":
+                producer.produce(
+                    os.getenv("KAFKA_POSITION_TOPIC_NAME"), key=key, value=line, callback=delivery_report
+                )
+            else:
+                producer.produce(
+                    os.getenv("KAFKA_FLIFO_TOPIC_NAME"), key=key, value=line, callback=delivery_report
+                )
         except BufferError as e:
             print(f"Encountered full outgoing buffer, should resolve itself: {e}")
         except KafkaException as e:
@@ -255,7 +256,6 @@
             )
             time.sleep(1)
         producer.poll(0)
->>>>>>> 46afd9f7
 
     # We'll only reach this point if something's wrong with the connection.
     producer.flush()
