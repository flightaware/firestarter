FROM python:3.8-slim-bullseye

LABEL org.opencontainers.image.source=https://github.com/flightaware/firestarter

RUN apt-get update && \
<<<<<<< HEAD
	apt-get install -y libpq-dev gcc make
=======
	apt-get install -y libpq-dev gcc npm make
>>>>>>> b298652c
RUN id -u firestarter || useradd -u 8081 firestarter -c "FIRESTARTER User" -m -s /bin/sh
USER firestarter
WORKDIR /home/firestarter

COPY --chown=firestarter Makefile.inc .

RUN mkdir app
WORKDIR /home/firestarter/app

RUN mkdir db
COPY --chown=firestarter fids/requirements ./requirements
COPY --chown=firestarter fids/Makefile .

ENV FLASK_APP=app.py
ENV FLASK_ENV=development

RUN make docker-setup
ENV VIRTUAL_ENV=./venv
ENV PATH="$VIRTUAL_ENV/bin:$PATH"

COPY --chown=firestarter fids/app.py .

CMD ["python3", "app.py"]<|MERGE_RESOLUTION|>--- conflicted
+++ resolved
@@ -3,11 +3,7 @@
 LABEL org.opencontainers.image.source=https://github.com/flightaware/firestarter
 
 RUN apt-get update && \
-<<<<<<< HEAD
-	apt-get install -y libpq-dev gcc make
-=======
 	apt-get install -y libpq-dev gcc npm make
->>>>>>> b298652c
 RUN id -u firestarter || useradd -u 8081 firestarter -c "FIRESTARTER User" -m -s /bin/sh
 USER firestarter
 WORKDIR /home/firestarter
