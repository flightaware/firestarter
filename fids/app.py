--- conflicted
+++ resolved
@@ -222,13 +222,9 @@
     return jsonify([dict(e) for e in result])
 
 
-<<<<<<< HEAD
-app.run(host="0.0.0.0", port=5000)
-=======
 @app.route("/mapskey")
 def get_map_api_key() -> Response:
     """Get the google maps api key"""
     return google_maps_api_key
 
-app.run(host="0.0.0.0", port=5000, debug=True)
->>>>>>> e3d0f600
+app.run(host="0.0.0.0", port=5000)